"""
Main orchestration module for the enhanced neural network project
"""

import logging
from datetime import datetime
from typing import Dict, Any
import numpy as np

# Import custom modules
from src.config.config_manager import ConfigManager
from src.data.data_loader import DataLoader
from src.models.neural_network import ModelTrainer
from src.models.grid_search import GridSearch
from src.visualization.plotting import ResultsVisualizer


class NeuralNetworkPipeline:
    """
    Main pipeline for house price prediction using neural networks
    """

    def __init__(self, config_path: str = "configs/model_config.yaml"):
        # Initialize components
        self.config = ConfigManager(config_path)
        self.data_loader = DataLoader(self.config)
        self.trainer = ModelTrainer(self.config)
<<<<<<< HEAD

=======
        self.grid_search = GridSearch(self.config)
        
>>>>>>> 666b89c5
        # Setup logging
        self.logger = logging.getLogger(__name__)

        # Create output directory with timestamp
        timestamp = datetime.now().strftime("%Y-%m-%d_%H-%M")
        self.output_dir = self.config.get_output_dir() / timestamp
        self.output_dir.mkdir(parents=True, exist_ok=True)

        # Initialize visualizer
        self.visualizer = ResultsVisualizer(self.config, self.output_dir)

        self.logger.info(f"Pipeline initialized. Output directory: {self.output_dir}")

    def run_complete_pipeline(self) -> Dict[str, Any]:
        """Run the complete neural network pipeline"""

        self.logger.info("Starting complete neural network pipeline...")
        start_time = datetime.now()

        try:
            # Step 1: Data preparation
            self.logger.info("Step 1: Preparing data...")
            data_splits = self.data_loader.prepare_data_pipeline()
<<<<<<< HEAD
            embedding_info = data_splits.get("embedding_info", None)
=======
            
            # Visualize missing data
            raw_data = self.data_loader.load_data()
            self.visualizer.plot_missing_data(raw_data)
              
>>>>>>> 666b89c5
            # Step 2: Model training with cross-validation
            self.logger.info("Step 2: Training model...")

            # Combine train and validation for cross-validation
            X_train_full = np.vstack([data_splits["X_train"], data_splits["X_val"]])
            y_train_full = np.concatenate(
                [data_splits["y_train"], data_splits["y_val"]]
            )

            training_results = self.trainer.cross_validate(
                X_train_full, y_train_full, embedding_info=embedding_info
            )
            # Step 3: Final evaluation on test set
            self.logger.info("Step 3: Evaluating on test set...")
            test_metrics, test_predictions = self.trainer.evaluate_model(
                training_results["best_model"],
                data_splits["X_test"],
                data_splits["y_test"],
                data_splits["scalers"]["scaler_y"],
            )

            # Denormalize test targets for visualization
            y_test_denorm = (
                data_splits["scalers"]["scaler_y"]
                .inverse_transform(data_splits["y_test"].reshape(-1, 1))
                .squeeze()
            )
            # Step 4: Generate visualizations
            self.logger.info("Step 4: Generating visualizations...")

            # Training curves
            self.visualizer.plot_training_curves(
                training_results["all_train_losses"],
                training_results["all_val_losses"],
                training_results["cv_scores"],
            )

            # Predictions vs actual
            self.visualizer.plot_predictions_vs_actual(
                y_test_denorm, test_predictions, "Test"
            )

            # Create results summary
            results = {
                "original_shape": data_splits.get("original_shape", "N/A"),
                "n_features": data_splits["X_train"].shape[1],
                "n_train": len(data_splits["X_train"]),
                "n_val": len(data_splits["X_val"]),
                "n_test": len(data_splits["X_test"]),
                "training_results": training_results,
                "test_metrics": test_metrics,
                "output_directory": str(self.output_dir),
                "execution_time": (datetime.now() - start_time).total_seconds(),
            }
<<<<<<< HEAD

            # Create text summary
=======
              # Create text summary
>>>>>>> 666b89c5
            self.visualizer.create_results_summary(results)

            return results

        except Exception as e:
            self.logger.error(f"Pipeline failed: {str(e)}")
            raise

<<<<<<< HEAD

def main():
    """Main function to run the neural network pipeline"""

=======
    def run_grid_search(self) -> Dict[str, Any]:
        self.logger.info("Starting grid search for optimal hyperparameters...")
        start_time = datetime.now()
        
        # Prepare data
        data_splits = self.data_loader.prepare_data_pipeline()
        
        # Visualize missing data
        raw_data = self.data_loader.load_data()
        self.visualizer.plot_missing_data(raw_data)
        
        # Run grid search
        grid_search_results = self.grid_search.search(
            data_splits['X_train'], 
            data_splits['y_train'],
            data_splits['X_val'], 
            data_splits['y_val'],
            optimization_metric='val_mse'
        )
          # Save and visualize results
        self.grid_search.save_results(self.output_dir)
        self.grid_search.visualize_results(self.output_dir, self.visualizer)
        
        # Create consolidated results
        results = {
            'original_shape': data_splits.get('original_shape', 'N/A'),
            'best_params': grid_search_results['best_params'],
            'best_score': grid_search_results['best_score'],
            'total_combinations': grid_search_results['total_combinations'],
            'completed_combinations': grid_search_results['completed_combinations'],
            'output_directory': str(self.output_dir),
            'execution_time': (datetime.now() - start_time).total_seconds()
        }
        
        self.logger.info(f"Grid search completed in {results['execution_time']:.2f} seconds")
        self.logger.info(f"Best parameters: {results['best_params']}")
        self.logger.info(f"Best score: {results['best_score']}")
        
        return results

def main():
    """Main function to run the neural network pipeline"""
    
    # Config path - could be set as an environment variable or hardcoded
    config_path = "configs/model_config.yaml"
    
>>>>>>> 666b89c5
    # Setup logging
    logging.basicConfig(
        level=logging.INFO,
        format="%(asctime)s - %(name)s - %(levelname)s - %(message)s",
        handlers=[logging.StreamHandler()],
    )

    try:
<<<<<<< HEAD
        # Initialize and run pipeline
        pipeline = NeuralNetworkPipeline()
        results = pipeline.run_complete_pipeline()

        print("\nPipeline completed successfully!")
        print(f"Results saved to: {results['output_directory']}")

=======
        # Initialize pipeline
        pipeline = NeuralNetworkPipeline(config_path=config_path)
        
        # Get pipeline mode from config
        pipeline_mode = pipeline.config.get('pipeline.mode', 'train')
        
        # Run in selected mode based on configuration
        if pipeline_mode == 'grid_search':
            logging.info("Running grid search mode")
            results = pipeline.run_grid_search()
            print("\nGrid search completed successfully!")
            print(f"Results saved to: {results['output_directory']}")
            print(f"Best parameters: {results['best_params']}")
        else:
            logging.info("Running standard training mode")
            results = pipeline.run_complete_pipeline()
            print("\nPipeline completed successfully!")
            print(f"Results saved to: {results['output_directory']}")
        
>>>>>>> 666b89c5
    except Exception as e:
        logging.error(f"Pipeline failed: {str(e)}")
        raise


if __name__ == "__main__":
    main()<|MERGE_RESOLUTION|>--- conflicted
+++ resolved
@@ -25,12 +25,8 @@
         self.config = ConfigManager(config_path)
         self.data_loader = DataLoader(self.config)
         self.trainer = ModelTrainer(self.config)
-<<<<<<< HEAD
-
-=======
         self.grid_search = GridSearch(self.config)
-        
->>>>>>> 666b89c5
+
         # Setup logging
         self.logger = logging.getLogger(__name__)
 
@@ -54,15 +50,13 @@
             # Step 1: Data preparation
             self.logger.info("Step 1: Preparing data...")
             data_splits = self.data_loader.prepare_data_pipeline()
-<<<<<<< HEAD
             embedding_info = data_splits.get("embedding_info", None)
-=======
-            
+            # Step 2: Model training with cross-validation
+
             # Visualize missing data
             raw_data = self.data_loader.load_data()
             self.visualizer.plot_missing_data(raw_data)
-              
->>>>>>> 666b89c5
+
             # Step 2: Model training with cross-validation
             self.logger.info("Step 2: Training model...")
 
@@ -117,12 +111,7 @@
                 "output_directory": str(self.output_dir),
                 "execution_time": (datetime.now() - start_time).total_seconds(),
             }
-<<<<<<< HEAD
-
             # Create text summary
-=======
-              # Create text summary
->>>>>>> 666b89c5
             self.visualizer.create_results_summary(results)
 
             return results
@@ -131,59 +120,55 @@
             self.logger.error(f"Pipeline failed: {str(e)}")
             raise
 
-<<<<<<< HEAD
-
-def main():
-    """Main function to run the neural network pipeline"""
-
-=======
     def run_grid_search(self) -> Dict[str, Any]:
         self.logger.info("Starting grid search for optimal hyperparameters...")
         start_time = datetime.now()
-        
+
         # Prepare data
         data_splits = self.data_loader.prepare_data_pipeline()
-        
+
         # Visualize missing data
         raw_data = self.data_loader.load_data()
         self.visualizer.plot_missing_data(raw_data)
-        
+
         # Run grid search
         grid_search_results = self.grid_search.search(
-            data_splits['X_train'], 
-            data_splits['y_train'],
-            data_splits['X_val'], 
-            data_splits['y_val'],
-            optimization_metric='val_mse'
+            data_splits["X_train"],
+            data_splits["y_train"],
+            data_splits["X_val"],
+            data_splits["y_val"],
+            optimization_metric="val_mse",
         )
-          # Save and visualize results
+        # Save and visualize results
         self.grid_search.save_results(self.output_dir)
         self.grid_search.visualize_results(self.output_dir, self.visualizer)
-        
+
         # Create consolidated results
         results = {
-            'original_shape': data_splits.get('original_shape', 'N/A'),
-            'best_params': grid_search_results['best_params'],
-            'best_score': grid_search_results['best_score'],
-            'total_combinations': grid_search_results['total_combinations'],
-            'completed_combinations': grid_search_results['completed_combinations'],
-            'output_directory': str(self.output_dir),
-            'execution_time': (datetime.now() - start_time).total_seconds()
+            "original_shape": data_splits.get("original_shape", "N/A"),
+            "best_params": grid_search_results["best_params"],
+            "best_score": grid_search_results["best_score"],
+            "total_combinations": grid_search_results["total_combinations"],
+            "completed_combinations": grid_search_results["completed_combinations"],
+            "output_directory": str(self.output_dir),
+            "execution_time": (datetime.now() - start_time).total_seconds(),
         }
-        
-        self.logger.info(f"Grid search completed in {results['execution_time']:.2f} seconds")
+
+        self.logger.info(
+            f"Grid search completed in {results['execution_time']:.2f} seconds"
+        )
         self.logger.info(f"Best parameters: {results['best_params']}")
         self.logger.info(f"Best score: {results['best_score']}")
-        
+
         return results
+
 
 def main():
     """Main function to run the neural network pipeline"""
-    
+
     # Config path - could be set as an environment variable or hardcoded
     config_path = "configs/model_config.yaml"
-    
->>>>>>> 666b89c5
+
     # Setup logging
     logging.basicConfig(
         level=logging.INFO,
@@ -192,23 +177,14 @@
     )
 
     try:
-<<<<<<< HEAD
-        # Initialize and run pipeline
-        pipeline = NeuralNetworkPipeline()
-        results = pipeline.run_complete_pipeline()
-
-        print("\nPipeline completed successfully!")
-        print(f"Results saved to: {results['output_directory']}")
-
-=======
         # Initialize pipeline
         pipeline = NeuralNetworkPipeline(config_path=config_path)
-        
+
         # Get pipeline mode from config
-        pipeline_mode = pipeline.config.get('pipeline.mode', 'train')
-        
+        pipeline_mode = pipeline.config.get("pipeline.mode", "train")
+
         # Run in selected mode based on configuration
-        if pipeline_mode == 'grid_search':
+        if pipeline_mode == "grid_search":
             logging.info("Running grid search mode")
             results = pipeline.run_grid_search()
             print("\nGrid search completed successfully!")
@@ -219,8 +195,7 @@
             results = pipeline.run_complete_pipeline()
             print("\nPipeline completed successfully!")
             print(f"Results saved to: {results['output_directory']}")
-        
->>>>>>> 666b89c5
+
     except Exception as e:
         logging.error(f"Pipeline failed: {str(e)}")
         raise
